//
// Created by Nagmote, Roshani on 5/12/20.
//

#ifndef AWSIO_S3_IO_H
#define AWSIO_S3_IO_H

#include <aws/core/utils/StringUtils.h>
#include <aws/core/utils/threading/Executor.h>
#include <aws/s3/S3Client.h>
#include <aws/transfer/TransferManager.h>
#include <mutex>
#include "absl/strings/string_view.h"
namespace awsio {
// In memory stream implementation
// AWS Streams destroy the buffer (buf) passed, so creating a new
// IOStream that retains the buffer so the calling function
// can control it's lifecycle
    class S3UnderlyingStream : public Aws::IOStream {
    public:
        using Base = Aws::IOStream;

        // provide a customer controlled streambuf, so as to put all transferred data into this in memory buffer.
        S3UnderlyingStream(std::streambuf *buf) : Base(buf) {}

        virtual ~S3UnderlyingStream() = default;
    };

    using StringContainer = absl::string_view;

    class S3Init {
    private:
        std::shared_ptr <Aws::S3::S3Client> s3_client_;
	std::shared_ptr<Aws::Utils::Threading::PooledThreadExecutor> executor_;
        std::shared_ptr <Aws::Transfer::TransferManager> transfer_manager_;

    public:
        S3Init();

        ~S3Init();

        std::mutex initialization_lock_;

        std::shared_ptr <Aws::S3::S3Client> initializeS3Client();
        std::shared_ptr <Aws::Utils::Threading::PooledThreadExecutor> initializeExecutor();
        std::shared_ptr <Aws::Transfer::TransferManager> initializeTransferManager();
        
<<<<<<< HEAD
        void s3_read(const std::string &file_url, std::string *result, bool use_tm);
=======
        void s3_read(const std::string &file_url, bool use_tm);
        uint64_t get_file_size(const std::string &file_url,
                               const std::string &bucket,
                               const std::string &object);
>>>>>>> 3aaa213b
    };
}

#endif //AWSIO_S3_IO_H
<|MERGE_RESOLUTION|>--- conflicted
+++ resolved
@@ -45,14 +45,10 @@
         std::shared_ptr <Aws::Utils::Threading::PooledThreadExecutor> initializeExecutor();
         std::shared_ptr <Aws::Transfer::TransferManager> initializeTransferManager();
         
-<<<<<<< HEAD
         void s3_read(const std::string &file_url, std::string *result, bool use_tm);
-=======
-        void s3_read(const std::string &file_url, bool use_tm);
         uint64_t get_file_size(const std::string &file_url,
                                const std::string &bucket,
                                const std::string &object);
->>>>>>> 3aaa213b
     };
 }
 
