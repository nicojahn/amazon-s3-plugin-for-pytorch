--- conflicted
+++ resolved
@@ -267,16 +267,7 @@
 	std::unique_ptr<char[]> buffer(new char[bufferSize]);
 	std::stringstream ss;
 
-<<<<<<< HEAD
-	uint64_t file_size = 236.6*1024*1024;
-	std::size_t part_count = (std::max)(
-                static_cast<size_t>((file_size + bufferSize - 1) / bufferSize),
-                static_cast<std::size_t>(1));
-
-        result->resize(file_size);
-	
-=======
->>>>>>> 3aaa213b
+
 	parseS3Path(file_url, &bucket, &object);
         S3FS s3handler(bucket, object, use_tm, initializeTransferManager(), initializeS3Client());
 
@@ -284,6 +275,7 @@
 	std::size_t part_count = (std::max)(
                 static_cast<size_t>((file_size + bufferSize - 1) / bufferSize),
                 static_cast<std::size_t>(1));	
+        result->resize(file_size);
 
         for (int i = 0; i < part_count; i++) {
             offset = i * bufferSize;
@@ -304,20 +296,8 @@
 
         }
 
-<<<<<<< HEAD
-
         memcpy((char*)(result->data()), ss.str().data(), static_cast<size_t>(file_size));
 
-      //  Aws::OFStream storeFile(object.c_str(), Aws::OFStream::out | Aws::OFStream::trunc);
-     //   storeFile << ss.rdbuf();
-     //   storeFile.close();
-     //   std::cout << "File dumped to local file!" << std::endl;
-	}
-=======
-        Aws::OFStream storeFile(object.c_str(), Aws::OFStream::out | Aws::OFStream::trunc);
-        storeFile << ss.rdbuf();
-        storeFile.close();
-        std::cout << "File dumped to local file!" << std::endl;
     }
 
     uint64_t S3Init::get_file_size(const std::string &file_url,
@@ -333,6 +313,5 @@
             return headObjectOutcome.GetResult().GetContentLength();
         }
     }
->>>>>>> 3aaa213b
 
 }